--- conflicted
+++ resolved
@@ -6,15 +6,6 @@
 
 from torch.utils.data import Dataset, DataLoader
 
-<<<<<<< HEAD
-# Additional
-from torchvision.datasets import CIFAR100
-from PIL import Image
-
-
-
-=======
->>>>>>> da77af26
 class ContinualDatasets:
     def __init__(self, mode, task_num, init_cls_num, inc_cls_num, data_root, cls_map, trfms, batchsize, num_workers):
         self.mode = mode
@@ -85,177 +76,6 @@
 
     def get_class_names(self):
         return self.labels_name
-'''
-
-
-
-class ContinualDatasets:
-    def __init__(self, mode, task_num, init_cls_num, inc_cls_num, data_root, cls_map, trfms, batchsize, num_workers):
-        self.mode = mode
-        self.task_num = task_num
-        self.init_cls_num = init_cls_num
-        self.inc_cls_num = inc_cls_num
-        self.data_root = data_root
-        self.cls_map = cls_map
-        self.trfms = trfms
-        self.batchsize = batchsize
-        self.num_workers = num_workers
-
-        if self.mode == 'train':
-            self.dataset = iCIFAR100('', transform=trfms, download=True)
-        elif self.mode == 'test':
-            self.dataset = iCIFAR100('', test_transform=trfms, train=False, download=True)
-
-    def get_loader(self, task_idx):
-        assert task_idx >= 0 and task_idx < self.task_num
-
-        init = 10
-        inc = 10
-
-        if self.mode == 'train':
-            if task_idx == 0:
-                classes = [0, init]
-            else:
-                classes = [init + inc * (task_idx - 1), init + inc * task_idx]
-            
-            self.dataset.getTrainData(classes)
-
-            return DataLoader(
-                self.dataset, 
-                shuffle = True,
-                batch_size = self.batchsize,
-                drop_last = False,
-                num_workers = self.num_workers
-            )
-
-        elif self.mode == 'test':
-            dataloaders = []
-            for i in range(0, task_idx + 1):
-                if i == 0:
-                    classes = [0, init]
-                else:
-                    classes = [init + inc * (i - 1), init + inc * i]
-
-                self.dataset.getTestData(classes)
-                import copy
-                dataset_copy = copy.deepcopy(self.dataset)
-
-                dataloaders.append(
-                    DataLoader(
-                        dataset_copy,
-                        shuffle = True,
-                        batch_size = self.batchsize,
-                        drop_last = False,
-                        num_workers = self.num_workers
-                    )
-                )
-            
-            return dataloaders
-
-class iCIFAR100(CIFAR100):
-    def __init__(self, root,
-                 train=True,
-                 transform=None,
-                 target_transform=None,
-                 test_transform=None,
-                 target_test_transform=None,
-                 download=False):
-        root = '../temp_data/binary_cifar100/'
-        super(iCIFAR100, self).__init__(root, train=train, transform=transform, target_transform=target_transform, download=download)
-        self.target_test_transform = target_test_transform
-        self.test_transform = test_transform
-        self.TrainData = []
-        self.TrainLabels = []
-        self.TestData = []
-        self.TestLabels = []
-        self.got = False
-        self.classes_c = None
-
-    def concatenate(self, datas, labels):
-        con_data = datas[0]
-        con_label = labels[0]
-        for i in range(1, len(datas)):
-            con_data = np.concatenate((con_data, datas[i]), axis=0)
-            con_label = np.concatenate((con_label, labels[i]), axis=0)
-        return con_data, con_label
-
-    def getTestData(self, classes):
-
-        datas, labels = [], []
-        for label in range(classes[0], classes[1]):
-            data = self.data[np.array(self.targets) == label]
-            datas.append(data)
-            labels.append(np.full((data.shape[0]), label))
-        datas, labels = self.concatenate(datas, labels)
-        self.TestData = datas
-        self.images = self.TestData
-        self.TestLabels = labels
-        self.labels = self.TestLabels
-
-
-    def getTestData_up2now(self, classes):
-        assert 0, 'called up2now'
-        datas, labels = [], []
-        for label in range(classes[0], classes[1]):
-            data = self.data[np.array(self.targets) == label]
-            datas.append(data)
-            labels.append(np.full((data.shape[0]), label))
-        datas, labels = self.concatenate(datas, labels)
-        self.TestData = datas
-        self.TestLabels = labels
-        self.images = datas
-        self.labels = labels
-        print("the size of test set is %s" % (str(datas.shape)))
-        print("the size of test label is %s" % str(labels.shape))
-
-    def getTrainData(self, classes):
-        datas, labels = [], []
-        for label in range(classes[0], classes[1]):
-            data = self.data[np.array(self.targets) == label]
-            datas.append(data)
-            labels.append(np.full((data.shape[0]), label))
-        self.TrainData, self.TrainLabels = self.concatenate(datas, labels)
-        self.images, self.labels = self.concatenate(datas, labels)
-        print("the size of train set is %s" % (str(self.TrainData.shape)))
-        print("the size of train label is %s" % str(self.TrainLabels.shape))
-
-    def getTrainItem(self, index):
-        img, target = Image.fromarray(self.TrainData[index]), self.TrainLabels[index]
-        if self.transform:
-            img = self.transform(img)
-        if self.target_transform:
-            target = self.target_transform(target)
-
-        return {"image": img, "label": target}
-
-        return index, img, target
-
-    def getTestItem(self, index):
-        img, target = Image.fromarray(self.TestData[index]), self.TestLabels[index]
-        if self.test_transform:
-            img = self.test_transform(img)
-        if self.target_test_transform:
-            target = self.target_test_transform(target)
-        return {"image": img, "label": target}
-
-    def __getitem__(self, index):
-        if self.TrainData != []:
-            return self.getTrainItem(index)
-        elif self.TestData != []:
-            return self.getTestItem(index)
-
-    def __len__(self):
-        if self.TrainData != []:
-            return len(self.TrainData)
-        elif self.TestData != []:
-            return len(self.TestData)
-
-    def get_image_class(self, label):
-        return self.data[np.array(self.targets) == label]
-
-
-
-'''
 
 
 class BatchData(Dataset):
