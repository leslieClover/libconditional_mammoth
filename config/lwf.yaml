includes:
  - headers/data.yaml
  - headers/device.yaml
  - headers/model.yaml
  - headers/optimizer.yaml
  - backbones/resnet12.yaml

<<<<<<< HEAD
data_root: E:/experiment/dataset/cifar100
=======
data_root: /home/liwenbin/yangyan/data/cifar100
>>>>>>> fee4c4b4
image_size: 32
  
save_path: ./
# data
init_cls_num: 5 # 10
inc_cls_num: 5 #10
task_num: 20 #10


epoch: 100  # 100
device_ids: 0
n_gpu: 1
val_per_epoch: 10


batch_size: 128


optimizer:
  name: SGD
  kwargs:
    lr: 0.1

lr_scheduler:
  name: StepLR
  kwargs:
    gamma: 0.5
    step_size: 30

backbone:
  name: resnet18
  kwargs:
    num_classes: 100
    args: 
      dataset: cifar100


buffer:
  name: LinearBuffer
  kwargs:
    buffer_size: 0
    batch_size: 32
    strategy: random     # random, equal_random, reservoir, herding

classifier:
  name: LWF
  kwargs:
    num_class: 100
    feat_dim: 512
    init_cls_num: 5 #10
    inc_cls_num: 5 #10
    dist: 0.5
    lamda: 10
    K: 2
    lw_mr: 1<|MERGE_RESOLUTION|>--- conflicted
+++ resolved
@@ -5,11 +5,7 @@
   - headers/optimizer.yaml
   - backbones/resnet12.yaml
 
-<<<<<<< HEAD
 data_root: E:/experiment/dataset/cifar100
-=======
-data_root: /home/liwenbin/yangyan/data/cifar100
->>>>>>> fee4c4b4
 image_size: 32
   
 save_path: ./
